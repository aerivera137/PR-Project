--- conflicted
+++ resolved
@@ -34,10 +34,8 @@
 
 [compat]
 BenchmarkTools = "1.1.1"
-<<<<<<< HEAD
-=======
+
 CPLEX = "0.6.1"
->>>>>>> 061d3933
 CSV = "0.8.5"
 Cbc = "0.8.0"
 Clp = "0.8.4"
