"""
GenX: An Configurable Capacity Expansion Model
Copyright (C) 2021,  Massachusetts Institute of Technology
This program is free software; you can redistribute it and/or modify
it under the terms of the GNU General Public License as published by
the Free Software Foundation; either version 2 of the License, or
(at your option) any later version.
This program is distributed in the hope that it will be useful,
but WITHOUT ANY WARRANTY; without even the implied warranty of
MERCHANTABILITY or FITNESS FOR A PARTICULAR PURPOSE.  See the
GNU General Public License for more details.
A complete copy of the GNU General Public License v2 (GPLv2) is available
in LICENSE.txt.  Users uncompressing this from an archive may not have
received this license file.  If not, see <http://www.gnu.org/licenses/>.
"""

@doc raw"""
	emissions(EP::Model, inputs::Dict)

This function creates expression to add the CO2 emissions by plants in each zone, which is subsequently added to the total emissions
"""
function emissions!(EP::Model, inputs::Dict)

	println("Emissions Module (for CO2 Policy modularization")

	dfGen = inputs["dfGen"]

	G = inputs["G"]     # Number of resources (generators, storage, DR, and DERs)
	T = inputs["T"]     # Number of time steps (hours)
	Z = inputs["Z"]     # Number of zones
	COMMIT = inputs["COMMIT"] # For not, thermal resources are the only ones eligible for Unit Committment

	@expression(EP, eEmissionsByPlant[y=1:G,t=1:T],
<<<<<<< HEAD
	 	if y in inputs["COMMIT"]
		 	dfGen[!,:CO2_per_MWh][y]*EP[:vP][y,t]+dfGen[!,:CO2_per_Start][y]*EP[:vSTART][y,t]
	 	else
		 	dfGen[!,:CO2_per_MWh][y]*EP[:vP][y,t]
	 	end
 	)
 	@expression(EP, eEmissionsByZone[z=1:Z, t=1:T], sum(eEmissionsByPlant[y,t] for y in dfGen[(dfGen[!,:Zone].==z),:R_ID]))

=======
		if y in inputs["COMMIT"]
			dfGen[y,:CO2_per_MWh]*EP[:vP][y,t]+dfGen[y,:CO2_per_Start]*EP[:vSTART][y,t]
		else
			dfGen[y,:CO2_per_MWh]*EP[:vP][y,t]
		end
	)
	@expression(EP, eEmissionsByZone[z=1:Z, t=1:T], sum(eEmissionsByPlant[y,t] for y in dfGen[(dfGen[!,:Zone].==z),:R_ID]))
	return EP
>>>>>>> ab018bdb
end<|MERGE_RESOLUTION|>--- conflicted
+++ resolved
@@ -28,19 +28,9 @@
 	G = inputs["G"]     # Number of resources (generators, storage, DR, and DERs)
 	T = inputs["T"]     # Number of time steps (hours)
 	Z = inputs["Z"]     # Number of zones
-	COMMIT = inputs["COMMIT"] # For not, thermal resources are the only ones eligible for Unit Committment
 
 	@expression(EP, eEmissionsByPlant[y=1:G,t=1:T],
-<<<<<<< HEAD
-	 	if y in inputs["COMMIT"]
-		 	dfGen[!,:CO2_per_MWh][y]*EP[:vP][y,t]+dfGen[!,:CO2_per_Start][y]*EP[:vSTART][y,t]
-	 	else
-		 	dfGen[!,:CO2_per_MWh][y]*EP[:vP][y,t]
-	 	end
- 	)
- 	@expression(EP, eEmissionsByZone[z=1:Z, t=1:T], sum(eEmissionsByPlant[y,t] for y in dfGen[(dfGen[!,:Zone].==z),:R_ID]))
 
-=======
 		if y in inputs["COMMIT"]
 			dfGen[y,:CO2_per_MWh]*EP[:vP][y,t]+dfGen[y,:CO2_per_Start]*EP[:vSTART][y,t]
 		else
@@ -48,6 +38,5 @@
 		end
 	)
 	@expression(EP, eEmissionsByZone[z=1:Z, t=1:T], sum(eEmissionsByPlant[y,t] for y in dfGen[(dfGen[!,:Zone].==z),:R_ID]))
-	return EP
->>>>>>> ab018bdb
+
 end